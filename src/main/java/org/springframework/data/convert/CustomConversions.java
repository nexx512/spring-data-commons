/*
 * Copyright 2011-2021 the original author or authors.
 *
 * Licensed under the Apache License, Version 2.0 (the "License");
 * you may not use this file except in compliance with the License.
 * You may obtain a copy of the License at
 *
 *      https://www.apache.org/licenses/LICENSE-2.0
 *
 * Unless required by applicable law or agreed to in writing, software
 * distributed under the License is distributed on an "AS IS" BASIS,
 * WITHOUT WARRANTIES OR CONDITIONS OF ANY KIND, either express or implied.
 * See the License for the specific language governing permissions and
 * limitations under the License.
 */
package org.springframework.data.convert;

import java.lang.annotation.Annotation;
import java.util.ArrayList;
import java.util.Arrays;
import java.util.Collection;
import java.util.Collections;
import java.util.HashSet;
import java.util.LinkedHashSet;
import java.util.List;
import java.util.Map;
import java.util.Optional;
import java.util.Set;
import java.util.concurrent.ConcurrentHashMap;
import java.util.function.Function;
import java.util.function.Predicate;
import java.util.stream.Collectors;

import org.apache.commons.logging.Log;
import org.apache.commons.logging.LogFactory;

import org.springframework.core.GenericTypeResolver;
import org.springframework.core.annotation.AnnotationUtils;
import org.springframework.core.convert.converter.Converter;
import org.springframework.core.convert.converter.ConverterFactory;
import org.springframework.core.convert.converter.ConverterRegistry;
import org.springframework.core.convert.converter.GenericConverter;
import org.springframework.core.convert.converter.GenericConverter.ConvertiblePair;
import org.springframework.core.convert.support.GenericConversionService;
import org.springframework.data.convert.ConverterBuilder.ConverterAware;
import org.springframework.data.mapping.model.SimpleTypeHolder;
import org.springframework.data.util.Predicates;
import org.springframework.data.util.Streamable;
import org.springframework.lang.Nullable;
import org.springframework.util.Assert;
import org.springframework.util.ObjectUtils;

/**
 * Value object to capture custom conversion. That is essentially a {@link List} of converters and some additional logic
 * around them. The converters build up two sets of types which store-specific basic types can be converted into and
 * from. These types will be considered simple ones (which means they neither need deeper inspection nor nested
 * conversion. Thus the {@link CustomConversions} also act as factory for {@link SimpleTypeHolder} .
 *
 * @author Oliver Gierke
 * @author Thomas Darimont
 * @author Christoph Strobl
 * @author Mark Paluch
 * @author Xeno Amess
 * @since 2.0
 */
public class CustomConversions {

	private static final Log logger = LogFactory.getLog(CustomConversions.class);
	private static final String READ_CONVERTER_NOT_SIMPLE = "Registering converter from %s to %s as reading converter although it doesn't convert from a store-supported type! You might want to check your annotation setup at the converter implementation.";
	private static final String WRITE_CONVERTER_NOT_SIMPLE = "Registering converter from %s to %s as writing converter although it doesn't convert to a store-supported type! You might want to check your annotation setup at the converter implementation.";
	private static final String NOT_A_CONVERTER = "Converter %s is neither a Spring Converter, GenericConverter or ConverterFactory!";
	private static final String CONVERTER_FILTER = "converter from %s to %s as %s converter.";
	private static final String ADD_CONVERTER = "Adding %s" + CONVERTER_FILTER;
	private static final String SKIP_CONVERTER = "Skipping " + CONVERTER_FILTER
			+ " %s is not a store supported simple type!";
	private static final List<Object> DEFAULT_CONVERTERS;

	static {

		List<Object> defaults = new ArrayList<>();

		defaults.addAll(Jsr310Converters.getConvertersToRegister());
		defaults.addAll(JMoleculesConverters.getConvertersToRegister());

		DEFAULT_CONVERTERS = Collections.unmodifiableList(defaults);
	}

	private final SimpleTypeHolder simpleTypeHolder;
	private final List<Object> converters;

	private final Set<ConvertiblePair> readingPairs = new LinkedHashSet<>();
	private final Set<ConvertiblePair> writingPairs = new LinkedHashSet<>();
	private final Set<Class<?>> customSimpleTypes = new HashSet<>();
	private final ConversionTargetsCache customReadTargetTypes = new ConversionTargetsCache();
	private final ConversionTargetsCache customWriteTargetTypes = new ConversionTargetsCache();

	private final ConverterConfiguration converterConfiguration;

	private final Function<ConvertiblePair, Class<?>> getReadTarget = convertiblePair -> getCustomTarget(
			convertiblePair.getSourceType(), convertiblePair.getTargetType(), readingPairs);

	private final Function<ConvertiblePair, Class<?>> getWriteTarget = convertiblePair -> getCustomTarget(
			convertiblePair.getSourceType(), convertiblePair.getTargetType(), writingPairs);

	private final Function<ConvertiblePair, Class<?>> getRawWriteTarget = convertiblePair -> getCustomTarget(
			convertiblePair.getSourceType(), null, writingPairs);

	/**
	 * @param converterConfiguration the {@link ConverterConfiguration} to apply.
	 * @since 2.3
	 */
	public CustomConversions(ConverterConfiguration converterConfiguration) {

		this.converterConfiguration = converterConfiguration;

		var registeredConverters = collectPotentialConverterRegistrations(
				converterConfiguration.getStoreConversions(), converterConfiguration.getUserConverters()).stream() //
						.filter(this::isSupportedConverter) //
						.filter(this::shouldRegister) //
						.map(ConverterRegistrationIntent::getConverterRegistration) //
						.map(this::register) //
						.distinct() //
						.collect(Collectors.toList());

		Collections.reverse(registeredConverters);

		this.converters = Collections.unmodifiableList(registeredConverters);
		this.simpleTypeHolder = new SimpleTypeHolder(customSimpleTypes,
				converterConfiguration.getStoreConversions().getStoreTypeHolder());
	}

	/**
	 * Creates a new {@link CustomConversions} instance registering all given user defined converters and selecting
	 * {@link Converter converters} from {@link StoreConversions} depending on
	 * {@link StoreConversions#getSimpleTypeHolder() store simple types} only considering those that either convert
	 * to/from a store supported type.
	 *
	 * @param storeConversions must not be {@literal null}.
	 * @param converters must not be {@literal null}.
	 */
	public CustomConversions(StoreConversions storeConversions, Collection<?> converters) {
		this(new ConverterConfiguration(storeConversions, new ArrayList<>(converters)));
	}

	/**
	 * Returns the underlying {@link SimpleTypeHolder}.
	 *
	 * @return
	 */
	public SimpleTypeHolder getSimpleTypeHolder() {
		return simpleTypeHolder;
	}

	/**
	 * Returns whether the given type is considered to be simple. That means it's either a general simple type or we have
	 * a writing {@link Converter} registered for a particular type.
	 *
	 * @see SimpleTypeHolder#isSimpleType(Class)
	 * @param type
	 * @return
	 */
	public boolean isSimpleType(Class<?> type) {

		Assert.notNull(type, "Type must not be null!");

		return simpleTypeHolder.isSimpleType(type);
	}

	/**
	 * Populates the given {@link GenericConversionService} with the converters registered.
	 *
	 * @param conversionService
	 */
	public void registerConvertersIn(ConverterRegistry conversionService) {

		Assert.notNull(conversionService, "ConversionService must not be null!");

		converters.forEach(it -> registerConverterIn(it, conversionService));
	}

	/**
	 * Get all converters and add origin information
	 *
	 * @param storeConversions
	 * @param converters
	 * @return
	 * @since 2.3
	 */
	private List<ConverterRegistrationIntent> collectPotentialConverterRegistrations(StoreConversions storeConversions,
			Collection<?> converters) {

		List<ConverterRegistrationIntent> converterRegistrations = new ArrayList<>();

		converters.stream() //
				.map(storeConversions::getRegistrationsFor) //
				.flatMap(Streamable::stream) //
				.map(ConverterRegistrationIntent::userConverters) //
				.forEach(converterRegistrations::add);

		storeConversions.getStoreConverters().stream() //
				.map(storeConversions::getRegistrationsFor) //
				.flatMap(Streamable::stream) //
				.map(ConverterRegistrationIntent::storeConverters) //
				.forEach(converterRegistrations::add);

		DEFAULT_CONVERTERS.stream() //
				.map(storeConversions::getRegistrationsFor) //
				.flatMap(Streamable::stream) //
				.map(ConverterRegistrationIntent::defaultConverters) //
				.forEach(converterRegistrations::add);

		return converterRegistrations;
	}

	/**
	 * Registers the given converter in the given {@link GenericConversionService}.
	 *
	 * @param candidate must not be {@literal null}.
	 * @param conversionService must not be {@literal null}.
	 */
	private void registerConverterIn(Object candidate, ConverterRegistry conversionService) {

		if (candidate instanceof Converter) {
			conversionService.addConverter(Converter.class.cast(candidate));
			return;
		}

		if (candidate instanceof ConverterFactory) {
			conversionService.addConverterFactory(ConverterFactory.class.cast(candidate));
			return;
		}

		if (candidate instanceof GenericConverter) {
			conversionService.addConverter(GenericConverter.class.cast(candidate));
			return;
		}

		if (candidate instanceof ConverterAware) {
			ConverterAware.class.cast(candidate).getConverters().forEach(it -> registerConverterIn(it, conversionService));
			return;
		}

		throw new IllegalArgumentException(String.format(NOT_A_CONVERTER, candidate));
	}

	/**
	 * Registers the given {@link ConvertiblePair} as reading or writing pair depending on the type sides being basic
	 * types.
	 *
	 * @param converterRegistration
	 */
	private Object register(ConverterRegistration converterRegistration) {

		Assert.notNull(converterRegistration, "Converter registration must not be null!");

		var pair = converterRegistration.getConvertiblePair();

		if (converterRegistration.isReading()) {

			readingPairs.add(pair);

			if (logger.isWarnEnabled() && !converterRegistration.isSimpleSourceType()) {
				logger.warn(String.format(READ_CONVERTER_NOT_SIMPLE, pair.getSourceType(), pair.getTargetType()));
			}
		}

		if (converterRegistration.isWriting()) {

			writingPairs.add(pair);
			customSimpleTypes.add(pair.getSourceType());

			if (logger.isWarnEnabled() && !converterRegistration.isSimpleTargetType()) {
				logger.warn(String.format(WRITE_CONVERTER_NOT_SIMPLE, pair.getSourceType(), pair.getTargetType()));
			}
		}

		return converterRegistration.getConverter();
	}

	/**
	 * Validate a given {@link ConverterRegistration} in a specific setup. <br />
	 * Non {@link ReadingConverter reading} and user defined {@link Converter converters} are only considered supported if
	 * the {@link ConverterRegistrationIntent#isSimpleTargetType() target type} is considered to be a store simple type.
	 *
	 * @param registrationIntent
	 * @return {@literal true} if supported.
	 * @since 2.3
	 */
	private boolean isSupportedConverter(ConverterRegistrationIntent registrationIntent) {

		var register = registrationIntent.isUserConverter() || registrationIntent.isStoreConverter()
				|| (registrationIntent.isReading() && registrationIntent.isSimpleSourceType())
				|| (registrationIntent.isWriting() && registrationIntent.isSimpleTargetType());

		if (logger.isDebugEnabled()) {

			if (register) {
				logger.debug(String.format(ADD_CONVERTER, registrationIntent.isUserConverter() ? "user defined " : "",
						registrationIntent.getSourceType(), registrationIntent.getTargetType(),
						registrationIntent.isReading() ? "reading" : "writing"));
			} else {
				logger.debug(String.format(SKIP_CONVERTER, registrationIntent.getSourceType(), registrationIntent.getTargetType(),
						registrationIntent.isReading() ? "reading" : "writing",
						registrationIntent.isReading() ? registrationIntent.getSourceType() : registrationIntent.getTargetType()));
			}
		}

		return register;
	}

	/**
	 * @param intent must not be {@literal null}.
	 * @return {@literal false} if the given {@link ConverterRegistration} shall be skipped.
	 * @since 2.3
	 */
	private boolean shouldRegister(ConverterRegistrationIntent intent) {
		return !intent.isDefaultConverter()
				|| converterConfiguration.shouldRegister(intent.getConverterRegistration().getConvertiblePair());
	}

	/**
	 * Returns the target type to convert to in case we have a custom conversion registered to convert the given source
	 * type into a store native one.
	 *
	 * @param sourceType must not be {@literal null}
	 * @return
	 */
	public Optional<Class<?>> getCustomWriteTarget(Class<?> sourceType) {

		Assert.notNull(sourceType, "Source type must not be null!");

		var target = customWriteTargetTypes.computeIfAbsent(sourceType, getRawWriteTarget);

		return Void.class.equals(target) || target == null ? Optional.empty() : Optional.of(target);
	}

	/**
	 * Returns the target type we can read an inject of the given source type to. The returned type might be a subclass of
	 * the given expected type though. If {@code requestedTargetType} is {@literal null} we will simply return the first
	 * target type matching or {@literal null} if no conversion can be found.
	 *
	 * @param sourceType must not be {@literal null}
	 * @param requestedTargetType must not be {@literal null}.
	 * @return
	 */
	public Optional<Class<?>> getCustomWriteTarget(Class<?> sourceType, Class<?> requestedTargetType) {

		Assert.notNull(sourceType, "Source type must not be null!");
		Assert.notNull(requestedTargetType, "Target type must not be null!");

		var target = customWriteTargetTypes.computeIfAbsent(sourceType, requestedTargetType, getWriteTarget);

		return Void.class.equals(target) || target == null ? Optional.empty() : Optional.of(target);
	}

	/**
	 * Returns whether we have a custom conversion registered to read {@code sourceType} into a native type. The returned
	 * type might be a subclass of the given expected type though.
	 *
	 * @param sourceType must not be {@literal null}
	 * @return
	 */
	public boolean hasCustomWriteTarget(Class<?> sourceType) {

		Assert.notNull(sourceType, "Source type must not be null!");

		return getCustomWriteTarget(sourceType).isPresent();
	}

	/**
	 * Returns whether we have a custom conversion registered to read an object of the given source type into an object of
	 * the given native target type.
	 *
	 * @param sourceType must not be {@literal null}.
	 * @param targetType must not be {@literal null}.
	 * @return
	 */
	public boolean hasCustomWriteTarget(Class<?> sourceType, Class<?> targetType) {

		Assert.notNull(sourceType, "Source type must not be null!");
		Assert.notNull(targetType, "Target type must not be null!");

		return getCustomWriteTarget(sourceType, targetType).isPresent();
	}

	/**
	 * Returns whether we have a custom conversion registered to read the given source into the given target type.
	 *
	 * @param sourceType must not be {@literal null}
	 * @param targetType must not be {@literal null}
	 * @return
	 */
	public boolean hasCustomReadTarget(Class<?> sourceType, Class<?> targetType) {

		Assert.notNull(sourceType, "Source type must not be null!");
		Assert.notNull(targetType, "Target type must not be null!");

		return getCustomReadTarget(sourceType, targetType) != null;
	}

	/**
	 * Returns the actual target type for the given {@code sourceType} and {@code targetType}. Note that the returned
	 * {@link Class} could be an assignable type to the given {@code targetType}.
	 *
	 * @param sourceType must not be {@literal null}.
	 * @param targetType must not be {@literal null}.
	 * @return
	 */
	@Nullable
	private Class<?> getCustomReadTarget(Class<?> sourceType, Class<?> targetType) {
		return customReadTargetTypes.computeIfAbsent(sourceType, targetType, getReadTarget);
	}

	/**
	 * Inspects the given {@link ConvertiblePair ConvertiblePairs} for ones that have a source compatible type as source.
	 * Additionally checks assignability of the target type if one is given.
	 *
	 * @param sourceType must not be {@literal null}.
	 * @param targetType can be {@literal null}.
	 * @param pairs must not be {@literal null}.
	 * @return
	 */
	@Nullable
	private Class<?> getCustomTarget(Class<?> sourceType, @Nullable Class<?> targetType,
			Collection<ConvertiblePair> pairs) {

		if (targetType != null && pairs.contains(new ConvertiblePair(sourceType, targetType))) {
			return targetType;
		}

		for (var pair : pairs) {

			if (!hasAssignableSourceType(pair, sourceType)) {
				continue;
			}

			var candidate = pair.getTargetType();

			if (!requestedTargetTypeIsAssignable(targetType, candidate)) {
				continue;
			}

			return candidate;
		}

		return null;
	}

	private static boolean hasAssignableSourceType(ConvertiblePair pair, Class<?> sourceType) {
		return pair.getSourceType().isAssignableFrom(sourceType);
	}

	private static boolean requestedTargetTypeIsAssignable(@Nullable Class<?> requestedTargetType, Class<?> targetType) {
		return requestedTargetType == null || targetType.isAssignableFrom(requestedTargetType);
	}

	/**
	 * Value object to cache custom conversion targets.
	 *
	 * @author Mark Paluch
	 */
	static class ConversionTargetsCache {

		private final Map<Class<?>, TargetTypes> customReadTargetTypes = new ConcurrentHashMap<>();

		/**
		 * Get or compute a target type given its {@code sourceType}. Returns a cached {@link Optional} if the value
		 * (present/absent target) was computed once. Otherwise, uses a {@link Function mappingFunction} to determine a
		 * possibly existing target type.
		 *
		 * @param sourceType must not be {@literal null}.
		 * @param mappingFunction must not be {@literal null}.
		 * @return the optional target type.
		 */
		@Nullable
		public Class<?> computeIfAbsent(Class<?> sourceType, Function<ConvertiblePair, Class<?>> mappingFunction) {
			return computeIfAbsent(sourceType, AbsentTargetTypeMarker.class, mappingFunction);
		}

		/**
		 * Get or compute a target type given its {@code sourceType} and {@code targetType}. Returns a cached
		 * {@link Optional} if the value (present/absent target) was computed once. Otherwise, uses a {@link Function
		 * mappingFunction} to determine a possibly existing target type.
		 *
		 * @param sourceType must not be {@literal null}.
		 * @param targetType must not be {@literal null}.
		 * @param mappingFunction must not be {@literal null}.
		 * @return the optional target type.
		 */
		@Nullable
		public Class<?> computeIfAbsent(Class<?> sourceType, Class<?> targetType,
				Function<ConvertiblePair, Class<?>> mappingFunction) {

			var targetTypes = customReadTargetTypes.get(sourceType);

			if (targetTypes == null) {
				targetTypes = customReadTargetTypes.computeIfAbsent(sourceType, TargetTypes::new);
			}

			return targetTypes.computeIfAbsent(targetType, mappingFunction);
		}

		/**
		 * Marker type for absent target type caching.
		 */
		interface AbsentTargetTypeMarker {}
	}

	/**
	 * Value object for a specific {@code Class source type} to determine possible target conversion types.
	 *
	 * @author Mark Paluch
	 */
	static class TargetTypes {

		private final Class<?> sourceType;
		private final Map<Class<?>, Class<?>> conversionTargets = new ConcurrentHashMap<>();

		TargetTypes(Class<?> sourceType) {
			this.sourceType = sourceType;
		}

		/**
		 * Get or compute a target type given its {@code targetType}. Returns a cached {@link Optional} if the value
		 * (present/absent target) was computed once. Otherwise, uses a {@link Function mappingFunction} to determine a
		 * possibly existing target type.
		 *
		 * @param targetType must not be {@literal null}.
		 * @param mappingFunction must not be {@literal null}.
		 * @return the optional target type.
		 */
		@Nullable
		public Class<?> computeIfAbsent(Class<?> targetType, Function<ConvertiblePair, Class<?>> mappingFunction) {

			var optionalTarget = conversionTargets.get(targetType);

			if (optionalTarget == null) {
				optionalTarget = mappingFunction.apply(new ConvertiblePair(sourceType, targetType));
				conversionTargets.put(targetType, optionalTarget == null ? Void.class : optionalTarget);
			}

			return Void.class.equals(optionalTarget) ? null : optionalTarget;
		}
	}

	/**
	 * Value class tying together a {@link ConverterRegistration} and its {@link ConverterOrigin origin} to allow fine
	 * grained registration based on store supported types.
	 *
	 * @since 2.3
	 * @author Christoph Strobl
	 */
	protected static class ConverterRegistrationIntent {

		private final ConverterRegistration delegate;
		private final ConverterOrigin origin;

		ConverterRegistrationIntent(ConverterRegistration delegate, ConverterOrigin origin) {
			this.delegate = delegate;
			this.origin = origin;
		}

		static ConverterRegistrationIntent userConverters(ConverterRegistration delegate) {
			return new ConverterRegistrationIntent(delegate, ConverterOrigin.USER_DEFINED);
		}

		static ConverterRegistrationIntent storeConverters(ConverterRegistration delegate) {
			return new ConverterRegistrationIntent(delegate, ConverterOrigin.STORE);
		}

		static ConverterRegistrationIntent defaultConverters(ConverterRegistration delegate) {
			return new ConverterRegistrationIntent(delegate, ConverterOrigin.DEFAULT);
		}

		Class<?> getSourceType() {
			return delegate.getConvertiblePair().getSourceType();
		}

		Class<?> getTargetType() {
			return delegate.getConvertiblePair().getTargetType();
		}

		public boolean isWriting() {
			return delegate.isWriting();
		}

		public boolean isReading() {
			return delegate.isReading();
		}

		public boolean isSimpleSourceType() {
			return delegate.isSimpleSourceType();
		}

		public boolean isSimpleTargetType() {
			return delegate.isSimpleTargetType();
		}

		public boolean isUserConverter() {
			return isConverterOfSource(ConverterOrigin.USER_DEFINED);
		}

		public boolean isStoreConverter() {
			return isConverterOfSource(ConverterOrigin.STORE);
		}

		public boolean isDefaultConverter() {
			return isConverterOfSource(ConverterOrigin.DEFAULT);
		}

		public ConverterRegistration getConverterRegistration() {
			return delegate;
		}

		private boolean isConverterOfSource(ConverterOrigin source) {
			return origin.equals(source);
		}

		protected enum ConverterOrigin {
			DEFAULT, USER_DEFINED, STORE
		}
	}

	/**
	 * Conversion registration information.
	 *
	 * @author Oliver Gierke
	 * @author Mark Paluch
	 */
	private static class ConverterRegistration {

		private final Object converter;
		private final ConvertiblePair convertiblePair;
		private final StoreConversions storeConversions;
		private final boolean reading;
		private final boolean writing;

		private ConverterRegistration(Object converter, ConvertiblePair convertiblePair, StoreConversions storeConversions,
				boolean reading, boolean writing) {
			this.converter = converter;
			this.convertiblePair = convertiblePair;
			this.storeConversions = storeConversions;
			this.reading = reading;
			this.writing = writing;
		}

		/**
		 * Returns whether the converter shall be used for writing.
		 *
		 * @return
		 */
		public boolean isWriting() {
			return writing || (!reading && isSimpleTargetType());
		}

		/**
		 * Returns whether the converter shall be used for reading.
		 *
		 * @return
		 */
		public boolean isReading() {
			return reading || (!writing && isSimpleSourceType());
		}

		/**
		 * Returns the actual conversion pair.
		 *
		 * @return
		 */
		public ConvertiblePair getConvertiblePair() {
			return convertiblePair;
		}

		/**
		 * Returns whether the source type is a simple one.
		 *
		 * @return
		 */
		public boolean isSimpleSourceType() {
			return storeConversions.isStoreSimpleType(convertiblePair.getSourceType());
		}

		/**
		 * Returns whether the target type is a simple one.
		 *
		 * @return
		 */
		public boolean isSimpleTargetType() {
			return storeConversions.isStoreSimpleType(convertiblePair.getTargetType());
		}

		/**
		 * @return
		 */
		Object getConverter() {
			return converter;
		}
	}

	/**
	 * Value type to capture store-specific extensions to the {@link CustomConversions}. Allows to forward store specific
	 * default conversions and a set of types that are supposed to be considered simple.
	 *
	 * @author Oliver Gierke
	 */
	public static class StoreConversions {

		public static final StoreConversions NONE = StoreConversions.of(SimpleTypeHolder.DEFAULT, Collections.emptyList());

		private final SimpleTypeHolder storeTypeHolder;
		private final Collection<?> storeConverters;

		private StoreConversions(SimpleTypeHolder storeTypeHolder, Collection<?> storeConverters) {

			this.storeTypeHolder = storeTypeHolder;
			this.storeConverters = storeConverters;
		}

		/**
		 * Creates a new {@link StoreConversions} for the given store-specific {@link SimpleTypeHolder} and the given
		 * converters.
		 *
		 * @param storeTypeHolder must not be {@literal null}.
		 * @param converters must not be {@literal null}.
		 * @return
		 */
		public static StoreConversions of(SimpleTypeHolder storeTypeHolder, Object... converters) {

			Assert.notNull(storeTypeHolder, "SimpleTypeHolder must not be null!");
			Assert.notNull(converters, "Converters must not be null!");

			return new StoreConversions(storeTypeHolder, Arrays.asList(converters));
		}

		/**
		 * Creates a new {@link StoreConversions} for the given store-specific {@link SimpleTypeHolder} and the given
		 * converters.
		 *
		 * @param storeTypeHolder must not be {@literal null}.
		 * @param converters must not be {@literal null}.
		 * @return
		 */
		public static StoreConversions of(SimpleTypeHolder storeTypeHolder, Collection<?> converters) {

			Assert.notNull(storeTypeHolder, "SimpleTypeHolder must not be null!");
			Assert.notNull(converters, "Converters must not be null!");

			return new StoreConversions(storeTypeHolder, converters);
		}

		/**
		 * Returns {@link ConverterRegistration}s for the given converter.
		 *
		 * @param converter must not be {@literal null}.
		 * @return
		 */
		public Streamable<ConverterRegistration> getRegistrationsFor(Object converter) {

			Assert.notNull(converter, "Converter must not be null!");

			var type = converter.getClass();
<<<<<<< HEAD
			var isWriting = type.isAnnotationPresent(WritingConverter.class);
			var isReading = type.isAnnotationPresent(ReadingConverter.class);
=======
			var isWriting = isAnnotatedWith(type, WritingConverter.class);
			var isReading = isAnnotatedWith(type, ReadingConverter.class);
>>>>>>> 68bfa9af

			if (converter instanceof ConverterAware) {

				return Streamable.of(() -> ConverterAware.class.cast(converter).getConverters().stream()//
						.flatMap(it -> getRegistrationsFor(it).stream()));

			} else if (converter instanceof GenericConverter) {

				var convertibleTypes = GenericConverter.class.cast(converter).getConvertibleTypes();

				return convertibleTypes == null //
						? Streamable.empty() //
						: Streamable.of(convertibleTypes).map(it -> register(converter, it, isReading, isWriting));

			} else if (converter instanceof ConverterFactory) {

				return getRegistrationFor(converter, ConverterFactory.class, isReading, isWriting);

			} else if (converter instanceof Converter) {

				return getRegistrationFor(converter, Converter.class, isReading, isWriting);

			} else {
				throw new IllegalArgumentException(String.format("Unsupported converter type %s!", converter));
			}
		}

		private static boolean isAnnotatedWith(Class<?> type, Class<? extends Annotation> annotationType) {
			return AnnotationUtils.findAnnotation(type, annotationType) != null;
		}

		private Streamable<ConverterRegistration> getRegistrationFor(Object converter, Class<?> type, boolean isReading,
				boolean isWriting) {

			var converterType = converter.getClass();
			var arguments = GenericTypeResolver.resolveTypeArguments(converterType, type);

			if (arguments == null) {
				throw new IllegalStateException(String.format("Couldn't resolve type arguments for %s!", converterType));
			}

			return Streamable.of(register(converter, arguments[0], arguments[1], isReading, isWriting));
		}

		private ConverterRegistration register(Object converter, Class<?> source, Class<?> target, boolean isReading,
				boolean isWriting) {
			return register(converter, new ConvertiblePair(source, target), isReading, isWriting);
		}

		private ConverterRegistration register(Object converter, ConvertiblePair pair, boolean isReading,
				boolean isWriting) {
			return new ConverterRegistration(converter, pair, this, isReading, isWriting);
		}

		private boolean isStoreSimpleType(Class<?> type) {
			return storeTypeHolder.isSimpleType(type);
		}

		SimpleTypeHolder getStoreTypeHolder() {
			return this.storeTypeHolder;
		}

		Collection<?> getStoreConverters() {
			return this.storeConverters;
		}

		@Override
		public boolean equals(Object o) {

			if (this == o) {
				return true;
			}

			if (!(o instanceof StoreConversions that)) {
				return false;
			}

			if (!ObjectUtils.nullSafeEquals(storeTypeHolder, that.storeTypeHolder)) {
				return false;
			}

			return ObjectUtils.nullSafeEquals(storeConverters, that.storeConverters);
		}

		@Override
		public int hashCode() {
			var result = ObjectUtils.nullSafeHashCode(storeTypeHolder);
			result = 31 * result + ObjectUtils.nullSafeHashCode(storeConverters);
			return result;
		}

		@Override
		public String toString() {
			return "StoreConversions{" + "storeTypeHolder=" + storeTypeHolder + ", storeConverters=" + storeConverters + '}';
		}
	}

	/**
	 * Value object holding the actual {@link StoreConversions} and custom {@link Converter converters} configured for
	 * registration.
	 *
	 * @author Christoph Strobl
	 * @since 2.3
	 */
	protected static class ConverterConfiguration {

		private final StoreConversions storeConversions;
		private final List<?> userConverters;
		private final Predicate<ConvertiblePair> converterRegistrationFilter;

		/**
		 * Create a new ConverterConfiguration holding the given {@link StoreConversions} and user defined converters.
		 *
		 * @param storeConversions must not be {@literal null}.
		 * @param userConverters must not be {@literal null} use {@link Collections#emptyList()} instead.
		 */
		public ConverterConfiguration(StoreConversions storeConversions, List<?> userConverters) {
			this(storeConversions, userConverters, Predicates.isTrue());
		}

		/**
		 * Create a new ConverterConfiguration holding the given {@link StoreConversions} and user defined converters as
		 * well as a {@link Collection} of {@link ConvertiblePair} for which to skip the registration of default converters.
		 * <br />
		 * This allows store implementations to modify default converter registration based on specific needs and
		 * configurations. User defined converters will are never subject of filtering.
		 *
		 * @param storeConversions must not be {@literal null}.
		 * @param userConverters must not be {@literal null} use {@link Collections#emptyList()} instead.
		 * @param converterRegistrationFilter must not be {@literal null}..
		 */
		public ConverterConfiguration(StoreConversions storeConversions, List<?> userConverters,
				Predicate<ConvertiblePair> converterRegistrationFilter) {

			this.storeConversions = storeConversions;
			this.userConverters = new ArrayList<>(userConverters);
			this.converterRegistrationFilter = converterRegistrationFilter;
		}

		/**
		 * @return never {@literal null}
		 */
		StoreConversions getStoreConversions() {
			return storeConversions;
		}

		/**
		 * @return never {@literal null}.
		 */
		List<?> getUserConverters() {
			return userConverters;
		}

		/**
		 * @return never {@literal null}.
		 */
		boolean shouldRegister(ConvertiblePair candidate) {
			return this.converterRegistrationFilter.test(candidate);
		}
	}
}<|MERGE_RESOLUTION|>--- conflicted
+++ resolved
@@ -759,13 +759,8 @@
 			Assert.notNull(converter, "Converter must not be null!");
 
 			var type = converter.getClass();
-<<<<<<< HEAD
-			var isWriting = type.isAnnotationPresent(WritingConverter.class);
-			var isReading = type.isAnnotationPresent(ReadingConverter.class);
-=======
 			var isWriting = isAnnotatedWith(type, WritingConverter.class);
 			var isReading = isAnnotatedWith(type, ReadingConverter.class);
->>>>>>> 68bfa9af
 
 			if (converter instanceof ConverterAware) {
 
