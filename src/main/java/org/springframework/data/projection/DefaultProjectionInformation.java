--- conflicted
+++ resolved
@@ -33,12 +33,7 @@
 import org.springframework.core.log.LogMessage;
 import org.springframework.core.type.AnnotationMetadata;
 import org.springframework.core.type.MethodMetadata;
-<<<<<<< HEAD
-import org.springframework.data.type.MethodsMetadata;
-import org.springframework.data.type.classreading.MethodsMetadataReaderFactory;
-=======
 import org.springframework.core.type.classreading.SimpleMetadataReaderFactory;
->>>>>>> 68bfa9af
 import org.springframework.data.util.StreamUtils;
 import org.springframework.util.Assert;
 import org.springframework.util.ClassUtils;
@@ -223,11 +218,7 @@
 
 			try {
 
-<<<<<<< HEAD
-				var factory = new MethodsMetadataReaderFactory(type.getClassLoader());
-=======
 				var factory = new SimpleMetadataReaderFactory(type.getClassLoader());
->>>>>>> 68bfa9af
 				var metadataReader = factory.getMetadataReader(ClassUtils.getQualifiedName(type));
 
 				return Optional.of(metadataReader.getAnnotationMetadata());
@@ -263,11 +254,7 @@
 		 */
 		private static Map<String, Integer> getMethodOrder(AnnotationMetadata metadata) {
 
-<<<<<<< HEAD
-			var methods = metadata.getMethods() //
-=======
 			var methods = metadata.getDeclaredMethods() //
->>>>>>> 68bfa9af
 					.stream() //
 					.map(MethodMetadata::getMethodName) //
 					.distinct() //
