/*
 * Copyright 2011-2021 the original author or authors.
 *
 * Licensed under the Apache License, Version 2.0 (the "License");
 * you may not use this file except in compliance with the License.
 * You may obtain a copy of the License at
 *
 *      https://www.apache.org/licenses/LICENSE-2.0
 *
 * Unless required by applicable law or agreed to in writing, software
 * distributed under the License is distributed on an "AS IS" BASIS,
 * WITHOUT WARRANTIES OR CONDITIONS OF ANY KIND, either express or implied.
 * See the License for the specific language governing permissions and
 * limitations under the License.
 */
package org.springframework.data.mapping.model;

import java.io.Serializable;
import java.lang.annotation.Annotation;
import java.util.ArrayList;
import java.util.Comparator;
import java.util.HashMap;
import java.util.HashSet;
import java.util.Iterator;
import java.util.List;
import java.util.Map;
import java.util.Optional;
import java.util.Set;
import java.util.TreeSet;
import java.util.stream.Collectors;

import org.springframework.core.annotation.AnnotatedElementUtils;
import org.springframework.data.annotation.Immutable;
import org.springframework.data.annotation.TypeAlias;
import org.springframework.data.domain.Persistable;
import org.springframework.data.mapping.*;
import org.springframework.data.spel.EvaluationContextProvider;
import org.springframework.data.spel.ExpressionDependencies;
import org.springframework.data.support.IsNewStrategy;
import org.springframework.data.support.PersistableIsNewStrategy;
import org.springframework.data.util.Lazy;
import org.springframework.data.util.TypeInformation;
import org.springframework.expression.EvaluationContext;
import org.springframework.lang.Nullable;
import org.springframework.util.Assert;
import org.springframework.util.CollectionUtils;
import org.springframework.util.ConcurrentReferenceHashMap;
import org.springframework.util.ConcurrentReferenceHashMap.ReferenceType;
import org.springframework.util.MultiValueMap;
import org.springframework.util.StringUtils;

/**
 * Simple value object to capture information of {@link PersistentEntity}s.
 *
 * @author Oliver Gierke
 * @author Jon Brisbin
 * @author Patryk Wasik
 * @author Thomas Darimont
 * @author Christoph Strobl
 * @author Mark Paluch
 */
public class BasicPersistentEntity<T, P extends PersistentProperty<P>> implements MutablePersistentEntity<T, P> {

	private static final String TYPE_MISMATCH = "Target bean of type %s is not of type of the persistent entity (%s)!";

	private final @Nullable PreferredConstructor<T, P> constructor;
	private final TypeInformation<T> information;
	private final List<P> properties;
	private final List<P> persistentPropertiesCache;
	private final @Nullable Comparator<P> comparator;
	private final Set<Association<P>> associations;

	private final Map<String, P> propertyCache;
	private final Map<Class<? extends Annotation>, Optional<Annotation>> annotationCache;
	private final MultiValueMap<Class<? extends Annotation>, P> propertyAnnotationCache;

	private @Nullable P idProperty;
	private @Nullable P versionProperty;
	private PersistentPropertyAccessorFactory propertyAccessorFactory;
	private EvaluationContextProvider evaluationContextProvider = EvaluationContextProvider.DEFAULT;

	private final Lazy<Alias> typeAlias;
	private final Lazy<IsNewStrategy> isNewStrategy;
	private final Lazy<Boolean> isImmutable;
	private final Lazy<Boolean> requiresPropertyPopulation;

	/**
	 * Creates a new {@link BasicPersistentEntity} from the given {@link TypeInformation}.
	 *
	 * @param information must not be {@literal null}.
	 */
	public BasicPersistentEntity(TypeInformation<T> information) {
		this(information, null);
	}

	/**
	 * Creates a new {@link BasicPersistentEntity} for the given {@link TypeInformation} and {@link Comparator}. The given
	 * {@link Comparator} will be used to define the order of the {@link PersistentProperty} instances added to the
	 * entity.
	 *
	 * @param information must not be {@literal null}.
	 * @param comparator can be {@literal null}.
	 */
	public BasicPersistentEntity(TypeInformation<T> information, @Nullable Comparator<P> comparator) {

		Assert.notNull(information, "Information must not be null!");

		this.information = information;
		this.properties = new ArrayList<>();
		this.persistentPropertiesCache = new ArrayList<>();
		this.comparator = comparator;
		this.constructor = PreferredConstructorDiscoverer.discover(this);
		this.associations = comparator == null ? new HashSet<>() : new TreeSet<>(new AssociationComparator<>(comparator));

		this.propertyCache = new HashMap<>(16, 1f);
		this.annotationCache = new ConcurrentReferenceHashMap<>(16, ReferenceType.WEAK);
		this.propertyAnnotationCache = CollectionUtils
				.toMultiValueMap(new ConcurrentReferenceHashMap<>(16, ReferenceType.WEAK));
		this.propertyAccessorFactory = BeanWrapperPropertyAccessorFactory.INSTANCE;
		this.typeAlias = Lazy.of(() -> getAliasFromAnnotation(getType()));
		this.isNewStrategy = Lazy.of(() -> Persistable.class.isAssignableFrom(information.getType()) //
				? PersistableIsNewStrategy.INSTANCE
				: getFallbackIsNewStrategy());

		this.isImmutable = Lazy.of(() -> isAnnotationPresent(Immutable.class));
		this.requiresPropertyPopulation = Lazy.of(() -> !isImmutable() && properties.stream() //
				.anyMatch(it -> !(isConstructorArgument(it) || it.isTransient())));
	}

	@Nullable
	public PreferredConstructor<T, P> getPersistenceConstructor() {
		return constructor;
	}

	public boolean isConstructorArgument(PersistentProperty<?> property) {
		return constructor != null && constructor.isConstructorParameter(property);
	}

	public boolean isIdProperty(PersistentProperty<?> property) {
		return idProperty != null && idProperty.equals(property);
	}

	public boolean isVersionProperty(PersistentProperty<?> property) {
		return versionProperty != null && versionProperty.equals(property);
	}

	public String getName() {
		return getType().getName();
	}

	@Nullable
	public P getIdProperty() {
		return idProperty;
	}

	@Nullable
	public P getVersionProperty() {
		return versionProperty;
	}

	public boolean hasIdProperty() {
		return idProperty != null;
	}

	public boolean hasVersionProperty() {
		return versionProperty != null;
	}

	public void addPersistentProperty(P property) {

		Assert.notNull(property, "Property must not be null!");

		if (properties.contains(property)) {
			return;
		}

		properties.add(property);

		if (!property.isTransient() && !property.isAssociation()) {
			persistentPropertiesCache.add(property);
		}

		propertyCache.computeIfAbsent(property.getName(), key -> property);

		var candidate = returnPropertyIfBetterIdPropertyCandidateOrNull(property);

		if (candidate != null) {
			this.idProperty = candidate;
		}

		if (property.isVersionProperty()) {

			var versionProperty = this.versionProperty;

			if (versionProperty != null) {

				throw new MappingException(
						String.format(
								"Attempt to add version property %s but already have property %s registered "
										+ "as version. Check your mapping configuration!",
								property.getField(), versionProperty.getField()));
			}

			this.versionProperty = property;
		}
	}

	@Override
	public void setEvaluationContextProvider(EvaluationContextProvider provider) {
		this.evaluationContextProvider = provider;
	}

	/**
	 * Returns the given property if it is a better candidate for the id property than the current id property.
	 *
	 * @param property the new id property candidate, will never be {@literal null}.
	 * @return the given id property or {@literal null} if the given property is not an id property.
	 */
	@Nullable
	protected P returnPropertyIfBetterIdPropertyCandidateOrNull(P property) {

		if (!property.isIdProperty()) {
			return null;
		}

		var idProperty = this.idProperty;

		if (idProperty != null) {
			throw new MappingException(String.format("Attempt to add id property %s but already have property %s registered "
					+ "as id. Check your mapping configuration!", property.getField(), idProperty.getField()));
		}

		return property;
	}

	public void addAssociation(Association<P> association) {

		Assert.notNull(association, "Association must not be null!");

		associations.add(association);
	}

	@Override
	@Nullable
	public P getPersistentProperty(String name) {
		return propertyCache.get(name);
	}

	@Override
	public Iterable<P> getPersistentProperties(Class<? extends Annotation> annotationType) {

		Assert.notNull(annotationType, "Annotation type must not be null!");
		return propertyAnnotationCache.computeIfAbsent(annotationType, this::doFindPersistentProperty);
	}

	private List<P> doFindPersistentProperty(Class<? extends Annotation> annotationType) {

		var annotatedProperties = properties.stream() //
				.filter(it -> it.isAnnotationPresent(annotationType)) //
				.collect(Collectors.toList());

		if (!annotatedProperties.isEmpty()) {
			return annotatedProperties;
		}

		return associations.stream() //
				.map(Association::getInverse) //
				.filter(it -> it.isAnnotationPresent(annotationType)).collect(Collectors.toList());
	}

	public Class<T> getType() {
		return information.getType();
	}

	public Alias getTypeAlias() {
		return typeAlias.get();
	}

	public TypeInformation<T> getTypeInformation() {
		return information;
	}

	public void doWithProperties(PropertyHandler<P> handler) {

		Assert.notNull(handler, "PropertyHandler must not be null!");

		for (var property : persistentPropertiesCache) {
			handler.doWithPersistentProperty(property);
		}
	}

	@Override
	public void doWithProperties(SimplePropertyHandler handler) {

		Assert.notNull(handler, "Handler must not be null!");

		for (PersistentProperty<?> property : persistentPropertiesCache) {
			handler.doWithPersistentProperty(property);
		}
	}

	public void doWithAssociations(AssociationHandler<P> handler) {

		Assert.notNull(handler, "Handler must not be null!");

		for (var association : associations) {
			handler.doWithAssociation(association);
		}
	}

	public void doWithAssociations(SimpleAssociationHandler handler) {

		Assert.notNull(handler, "Handler must not be null!");

		for (Association<? extends PersistentProperty<?>> association : associations) {
			handler.doWithAssociation(association);
		}
	}

	@Nullable
	@Override
	public <A extends Annotation> A findAnnotation(Class<A> annotationType) {
		return doFindAnnotation(annotationType).orElse(null);
	}

	@Override
	public <A extends Annotation> boolean isAnnotationPresent(Class<A> annotationType) {
		return doFindAnnotation(annotationType).isPresent();
	}

	@SuppressWarnings("unchecked")
	private <A extends Annotation> Optional<A> doFindAnnotation(Class<A> annotationType) {

		return (Optional<A>) annotationCache.computeIfAbsent(annotationType,
				it -> Optional.ofNullable(AnnotatedElementUtils.findMergedAnnotation(getType(), it)));
	}

	public void verify() {

		if (comparator != null) {
			properties.sort(comparator);
			persistentPropertiesCache.sort(comparator);
		}
	}

	@Override
	public void setPersistentPropertyAccessorFactory(PersistentPropertyAccessorFactory factory) {
		this.propertyAccessorFactory = factory;
	}

	@Override
	public <B> PersistentPropertyAccessor<B> getPropertyAccessor(B bean) {

		verifyBeanType(bean);

		return propertyAccessorFactory.getPropertyAccessor(this, bean);
	}

	@Override
	public <B> PersistentPropertyPathAccessor<B> getPropertyPathAccessor(B bean) {
		return new SimplePersistentPropertyPathAccessor<>(getPropertyAccessor(bean));
	}

	@Override
	public IdentifierAccessor getIdentifierAccessor(Object bean) {

		verifyBeanType(bean);

		if (Persistable.class.isAssignableFrom(getType())) {
			return new PersistableIdentifierAccessor((Persistable<?>) bean);
		}

		return hasIdProperty() ? new IdPropertyIdentifierAccessor(this, bean) : new AbsentIdentifierAccessor(bean);
	}

	@Override
	public boolean isNew(Object bean) {

		verifyBeanType(bean);

		return isNewStrategy.get().isNew(bean);
	}

	@Override
	public boolean isImmutable() {
		return isImmutable.get();
	}

	@Override
	public boolean requiresPropertyPopulation() {
		return requiresPropertyPopulation.get();
	}

	@Override
	public Iterator<P> iterator() {

		var iterator = properties.iterator();

		return new Iterator<P>() {

			@Override
			public boolean hasNext() {
				return iterator.hasNext();
			}

			@Override
			public P next() {
				return iterator.next();
			}
		};
	}

	/**
	 * Obtain a {@link EvaluationContext} for a {@code rootObject}.
	 *
	 * @param rootObject must not be {@literal null}.
	 * @return the evaluation context including all potential extensions.
	 * @since 2.1
	 */
	protected EvaluationContext getEvaluationContext(Object rootObject) {
		return evaluationContextProvider.getEvaluationContext(rootObject);
	}

	/**
	 * Obtain a {@link EvaluationContext} for a {@code rootObject} given {@link ExpressionDependencies}.
	 *
	 * @param rootObject must not be {@literal null}.
	 * @param dependencies must not be {@literal null}.
	 * @return the evaluation context with extensions loaded that satisfy {@link ExpressionDependencies}.
	 * @since 2.5
	 */
	protected EvaluationContext getEvaluationContext(Object rootObject, ExpressionDependencies dependencies) {
		return evaluationContextProvider.getEvaluationContext(rootObject, dependencies);
	}

	/**
	 * Returns the default {@link IsNewStrategy} to be used. Will be a {@link PersistentEntityIsNewStrategy} by default.
	 * Note, that this strategy only gets used if the entity doesn't implement {@link Persistable} as this indicates the
	 * user wants to be in control over whether an entity is new or not.
	 *
	 * @return
	 * @since 2.1
	 */
	protected IsNewStrategy getFallbackIsNewStrategy() {
		return PersistentEntityIsNewStrategy.of(this);
	}

	/**
	 * Verifies the given bean type to no be {@literal null} and of the type of the current {@link PersistentEntity}.
	 *
	 * @param bean must not be {@literal null}.
	 */
	private void verifyBeanType(Object bean) {

		Assert.notNull(bean, "Target bean must not be null!");
		Assert.isInstanceOf(getType(), bean,
				() -> String.format(TYPE_MISMATCH, bean.getClass().getName(), getType().getName()));
	}

	/**
	 * Calculates the {@link Alias} to be used for the given type.
	 *
	 * @param type must not be {@literal null}.
	 * @return
	 */
	private static Alias getAliasFromAnnotation(Class<?> type) {

		var typeAlias = AnnotatedElementUtils.findMergedAnnotation(type, TypeAlias.class);
<<<<<<< HEAD

		if (typeAlias != null && StringUtils.hasText(typeAlias.value())) {
			return Alias.of(typeAlias.value());
		}

=======

		if (typeAlias != null && StringUtils.hasText(typeAlias.value())) {
			return Alias.of(typeAlias.value());
		}

>>>>>>> 68bfa9af
		return Alias.empty();
	}

	/**
	 * A null-object implementation of {@link IdentifierAccessor} to be able to return an accessor for entities that do
	 * not have an identifier property.
	 *
	 * @author Oliver Gierke
	 */
	private static class AbsentIdentifierAccessor extends TargetAwareIdentifierAccessor {

		public AbsentIdentifierAccessor(Object target) {
			super(target);
		}

		@Override
		@Nullable
		public Object getIdentifier() {
			return null;
		}
	}

	/**
	 * Simple {@link Comparator} adaptor to delegate ordering to the inverse properties of the association.
	 *
	 * @author Oliver Gierke
	 */
	private static final class AssociationComparator<P extends PersistentProperty<P>>
			implements Comparator<Association<P>>, Serializable {

		private static final long serialVersionUID = 4508054194886854513L;
		private final Comparator<P> delegate;

		AssociationComparator(Comparator<P> delegate) {
			this.delegate = delegate;
		}

		public int compare(@Nullable Association<P> left, @Nullable Association<P> right) {

			if (left == null) {
				throw new IllegalArgumentException("Left argument must not be null!");
			}

			if (right == null) {
				throw new IllegalArgumentException("Right argument must not be null!");
			}

			return delegate.compare(left.getInverse(), right.getInverse());
		}
	}
}<|MERGE_RESOLUTION|>--- conflicted
+++ resolved
@@ -466,19 +466,11 @@
 	private static Alias getAliasFromAnnotation(Class<?> type) {
 
 		var typeAlias = AnnotatedElementUtils.findMergedAnnotation(type, TypeAlias.class);
-<<<<<<< HEAD
 
 		if (typeAlias != null && StringUtils.hasText(typeAlias.value())) {
 			return Alias.of(typeAlias.value());
 		}
 
-=======
-
-		if (typeAlias != null && StringUtils.hasText(typeAlias.value())) {
-			return Alias.of(typeAlias.value());
-		}
-
->>>>>>> 68bfa9af
 		return Alias.empty();
 	}
 
