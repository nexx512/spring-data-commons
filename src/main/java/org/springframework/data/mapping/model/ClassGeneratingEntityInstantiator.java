--- conflicted
+++ resolved
@@ -71,13 +71,6 @@
 		this.generator = new ObjectInstantiatorClassGenerator();
 	}
 
-<<<<<<< HEAD
-	/*
-	 * (non-Javadoc)
-	 * @see org.springframework.data.mapping.model.EntityInstantiator#createInstance(org.springframework.data.mapping.PersistentEntity, org.springframework.data.mapping.model.ParameterValueProvider)
-	 */
-=======
->>>>>>> 68bfa9af
 	@Override
 	public <T, E extends PersistentEntity<? extends T, P>, P extends PersistentProperty<P>> T createInstance(E entity,
 			ParameterValueProvider<P> provider) {
@@ -238,13 +231,6 @@
 			this.instantiator = instantiator;
 		}
 
-<<<<<<< HEAD
-		/*
-		 * (non-Javadoc)
-		 * @see org.springframework.data.mapping.model.EntityInstantiator#createInstance(org.springframework.data.mapping.PersistentEntity, org.springframework.data.mapping.model.ParameterValueProvider)
-		 */
-=======
->>>>>>> 68bfa9af
 		@Override
 		@SuppressWarnings("unchecked")
 		public <T, E extends PersistentEntity<? extends T, P>, P extends PersistentProperty<P>> T createInstance(E entity,
