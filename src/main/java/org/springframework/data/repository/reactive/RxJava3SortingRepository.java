/*
 * Copyright 2020-2021 the original author or authors.
 *
 * Licensed under the Apache License, Version 2.0 (the "License");
 * you may not use this file except in compliance with the License.
 * You may obtain a copy of the License at
 *
 *      https://www.apache.org/licenses/LICENSE-2.0
 *
 * Unless required by applicable law or agreed to in writing, software
 * distributed under the License is distributed on an "AS IS" BASIS,
 * WITHOUT WARRANTIES OR CONDITIONS OF ANY KIND, either express or implied.
 * See the License for the specific language governing permissions and
 * limitations under the License.
 */
package org.springframework.data.repository.reactive;

import io.reactivex.rxjava3.core.Flowable;

import org.springframework.data.domain.Sort;
import org.springframework.data.repository.NoRepositoryBean;
import org.springframework.data.repository.Repository;

/**
 * Repository fragment to provide methods to retrieve entities using the sorting abstraction. In many cases this
 * should be combined with {@link RxJava3CrudRepository} or a similar interface to provide CRUD functionality.
 * 
 * @author Mark Paluch
 * @author Jens Schauder
 * @since 2.4
 * @see Sort
 * @see Flowable
<<<<<<< HEAD
=======
 * @see RxJava3CrudRepository
>>>>>>> 68bfa9af
 */
@NoRepositoryBean
public interface RxJava3SortingRepository<T, ID> extends Repository<T, ID> {

	/**
	 * Returns all entities sorted by the given options.
	 *
	 * @param sort must not be {@literal null}.
	 * @return all entities sorted by the given options.
	 */
	Flowable<T> findAll(Sort sort);
}<|MERGE_RESOLUTION|>--- conflicted
+++ resolved
@@ -30,10 +30,7 @@
  * @since 2.4
  * @see Sort
  * @see Flowable
-<<<<<<< HEAD
-=======
  * @see RxJava3CrudRepository
->>>>>>> 68bfa9af
  */
 @NoRepositoryBean
 public interface RxJava3SortingRepository<T, ID> extends Repository<T, ID> {
