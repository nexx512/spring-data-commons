--- conflicted
+++ resolved
@@ -65,11 +65,7 @@
 
 	private Class<?> resolveIdType(Class<?> repositoryInterface) {
 
-<<<<<<< HEAD
-		var annotation = repositoryInterface.getAnnotation(RepositoryDefinition.class);
-=======
 		var annotation = AnnotationUtils.findAnnotation(repositoryInterface, RepositoryDefinition.class);
->>>>>>> 68bfa9af
 
 		if (annotation == null || annotation.idClass() == null) {
 			throw new IllegalArgumentException(String.format("Could not resolve id type of %s!", repositoryInterface));
@@ -80,11 +76,7 @@
 
 	private Class<?> resolveDomainType(Class<?> repositoryInterface) {
 
-<<<<<<< HEAD
-		var annotation = repositoryInterface.getAnnotation(RepositoryDefinition.class);
-=======
 		var annotation = AnnotationUtils.findAnnotation(repositoryInterface, RepositoryDefinition.class);
->>>>>>> 68bfa9af
 
 		if (annotation == null || annotation.domainClass() == null) {
 			throw new IllegalArgumentException(String.format("Could not resolve domain type of %s!", repositoryInterface));
